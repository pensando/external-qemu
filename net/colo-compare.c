/*
 * COarse-grain LOck-stepping Virtual Machines for Non-stop Service (COLO)
 * (a.k.a. Fault Tolerance or Continuous Replication)
 *
 * Copyright (c) 2016 HUAWEI TECHNOLOGIES CO., LTD.
 * Copyright (c) 2016 FUJITSU LIMITED
 * Copyright (c) 2016 Intel Corporation
 *
 * Author: Zhang Chen <zhangchen.fnst@cn.fujitsu.com>
 *
 * This work is licensed under the terms of the GNU GPL, version 2 or
 * later.  See the COPYING file in the top-level directory.
 */

#include "qemu/osdep.h"
#include "qemu-common.h"
#include "qemu/error-report.h"
#include "trace.h"
#include "qapi/error.h"
#include "net/net.h"
#include "net/eth.h"
#include "qom/object_interfaces.h"
#include "qemu/iov.h"
#include "qom/object.h"
#include "net/queue.h"
#include "chardev/char-fe.h"
#include "qemu/sockets.h"
#include "colo.h"
#include "sysemu/iothread.h"
#include "net/colo-compare.h"
#include "migration/colo.h"
#include "migration/migration.h"
#include "util.h"

#include "block/aio-wait.h"
#include "qemu/coroutine.h"

#define TYPE_COLO_COMPARE "colo-compare"
typedef struct CompareState CompareState;
DECLARE_INSTANCE_CHECKER(CompareState, COLO_COMPARE,
                         TYPE_COLO_COMPARE)

static QTAILQ_HEAD(, CompareState) net_compares =
       QTAILQ_HEAD_INITIALIZER(net_compares);

static NotifierList colo_compare_notifiers =
    NOTIFIER_LIST_INITIALIZER(colo_compare_notifiers);

#define COMPARE_READ_LEN_MAX NET_BUFSIZE
#define MAX_QUEUE_SIZE 1024

#define COLO_COMPARE_FREE_PRIMARY     0x01
#define COLO_COMPARE_FREE_SECONDARY   0x02

#define REGULAR_PACKET_CHECK_MS 3000
#define DEFAULT_TIME_OUT_MS 3000

/* #define DEBUG_COLO_PACKETS */

static QemuMutex colo_compare_mutex;
static bool colo_compare_active;
static QemuMutex event_mtx;
static QemuCond event_complete_cond;
static int event_unhandled_count;
static uint32_t max_queue_size;

/*
 *  + CompareState ++
 *  |               |
 *  +---------------+   +---------------+         +---------------+
 *  |   conn list   + - >      conn     + ------- >      conn     + -- > ......
 *  +---------------+   +---------------+         +---------------+
 *  |               |     |           |             |          |
 *  +---------------+ +---v----+  +---v----+    +---v----+ +---v----+
 *                    |primary |  |secondary    |primary | |secondary
 *                    |packet  |  |packet  +    |packet  | |packet  +
 *                    +--------+  +--------+    +--------+ +--------+
 *                        |           |             |          |
 *                    +---v----+  +---v----+    +---v----+ +---v----+
 *                    |primary |  |secondary    |primary | |secondary
 *                    |packet  |  |packet  +    |packet  | |packet  +
 *                    +--------+  +--------+    +--------+ +--------+
 *                        |           |             |          |
 *                    +---v----+  +---v----+    +---v----+ +---v----+
 *                    |primary |  |secondary    |primary | |secondary
 *                    |packet  |  |packet  +    |packet  | |packet  +
 *                    +--------+  +--------+    +--------+ +--------+
 */

typedef struct SendCo {
    Coroutine *co;
    struct CompareState *s;
    CharBackend *chr;
    GQueue send_list;
    bool notify_remote_frame;
    bool done;
    int ret;
} SendCo;

typedef struct SendEntry {
    uint32_t size;
    uint32_t vnet_hdr_len;
    uint8_t *buf;
} SendEntry;

struct CompareState {
    Object parent;

    char *pri_indev;
    char *sec_indev;
    char *outdev;
    char *notify_dev;
    CharBackend chr_pri_in;
    CharBackend chr_sec_in;
    CharBackend chr_out;
    CharBackend chr_notify_dev;
    SocketReadState pri_rs;
    SocketReadState sec_rs;
    SocketReadState notify_rs;
    SendCo out_sendco;
    SendCo notify_sendco;
    bool vnet_hdr;
    uint32_t compare_timeout;
    uint32_t expired_scan_cycle;

    /*
     * Record the connection that through the NIC
     * Element type: Connection
     */
    GQueue conn_list;
    /* Record the connection without repetition */
    GHashTable *connection_track_table;

    IOThread *iothread;
    GMainContext *worker_context;
    QEMUTimer *packet_check_timer;

    QEMUBH *event_bh;
    enum colo_event event;

    QTAILQ_ENTRY(CompareState) next;
};

typedef struct CompareClass {
    ObjectClass parent_class;
} CompareClass;

enum {
    PRIMARY_IN = 0,
    SECONDARY_IN,
};

static const char *colo_mode[] = {
    [PRIMARY_IN] = "primary",
    [SECONDARY_IN] = "secondary",
};

static int compare_chr_send(CompareState *s,
                            uint8_t *buf,
                            uint32_t size,
                            uint32_t vnet_hdr_len,
                            bool notify_remote_frame,
                            bool zero_copy);

static bool packet_matches_str(const char *str,
                               const uint8_t *buf,
                               uint32_t packet_len)
{
    if (packet_len != strlen(str)) {
        return false;
    }

    return !memcmp(str, buf, strlen(str));
}

static void notify_remote_frame(CompareState *s)
{
    char msg[] = "DO_CHECKPOINT";
    int ret = 0;

    ret = compare_chr_send(s, (uint8_t *)msg, strlen(msg), 0, true, false);
    if (ret < 0) {
        error_report("Notify Xen COLO-frame failed");
    }
}

static void colo_compare_inconsistency_notify(CompareState *s)
{
    if (s->notify_dev) {
        notify_remote_frame(s);
    } else {
        notifier_list_notify(&colo_compare_notifiers,
                             migrate_get_current());
    }
}

static gint seq_sorter(Packet *a, Packet *b, gpointer data)
{
    struct tcp_hdr *atcp, *btcp;

    atcp = (struct tcp_hdr *)(a->transport_header);
    btcp = (struct tcp_hdr *)(b->transport_header);
    return ntohl(atcp->th_seq) - ntohl(btcp->th_seq);
}

static void fill_pkt_tcp_info(void *data, uint32_t *max_ack)
{
    Packet *pkt = data;
    struct tcp_hdr *tcphd;

    tcphd = (struct tcp_hdr *)pkt->transport_header;

    pkt->tcp_seq = ntohl(tcphd->th_seq);
    pkt->tcp_ack = ntohl(tcphd->th_ack);
    *max_ack = *max_ack > pkt->tcp_ack ? *max_ack : pkt->tcp_ack;
    pkt->header_size = pkt->transport_header - (uint8_t *)pkt->data
                       + (tcphd->th_off << 2) - pkt->vnet_hdr_len;
    pkt->payload_size = pkt->size - pkt->header_size;
    pkt->seq_end = pkt->tcp_seq + pkt->payload_size;
    pkt->flags = tcphd->th_flags;
}

/*
 * Return 1 on success, if return 0 means the
 * packet will be dropped
 */
static int colo_insert_packet(GQueue *queue, Packet *pkt, uint32_t *max_ack)
{
    if (g_queue_get_length(queue) <= max_queue_size) {
        if (pkt->ip->ip_p == IPPROTO_TCP) {
            fill_pkt_tcp_info(pkt, max_ack);
            g_queue_insert_sorted(queue,
                                  pkt,
                                  (GCompareDataFunc)seq_sorter,
                                  NULL);
        } else {
            g_queue_push_tail(queue, pkt);
        }
        return 1;
    }
    return 0;
}

/*
 * Return 0 on success, if return -1 means the pkt
 * is unsupported(arp and ipv6) and will be sent later
 */
static int packet_enqueue(CompareState *s, int mode, Connection **con)
{
    ConnectionKey key;
    Packet *pkt = NULL;
    Connection *conn;
    int ret;

    if (mode == PRIMARY_IN) {
        pkt = packet_new(s->pri_rs.buf,
                         s->pri_rs.packet_len,
                         s->pri_rs.vnet_hdr_len);
    } else {
        pkt = packet_new(s->sec_rs.buf,
                         s->sec_rs.packet_len,
                         s->sec_rs.vnet_hdr_len);
    }

    if (parse_packet_early(pkt)) {
        packet_destroy(pkt, NULL);
        pkt = NULL;
        return -1;
    }
    fill_connection_key(pkt, &key);

    conn = connection_get(s->connection_track_table,
                          &key,
                          &s->conn_list);

    if (!conn->processing) {
        g_queue_push_tail(&s->conn_list, conn);
        conn->processing = true;
    }

    if (mode == PRIMARY_IN) {
        ret = colo_insert_packet(&conn->primary_list, pkt, &conn->pack);
    } else {
        ret = colo_insert_packet(&conn->secondary_list, pkt, &conn->sack);
    }

    if (!ret) {
        trace_colo_compare_drop_packet(colo_mode[mode],
            "queue size too big, drop packet");
        packet_destroy(pkt, NULL);
        pkt = NULL;
    }

    *con = conn;

    return 0;
}

static inline bool after(uint32_t seq1, uint32_t seq2)
{
        return (int32_t)(seq1 - seq2) > 0;
}

static void colo_release_primary_pkt(CompareState *s, Packet *pkt)
{
    int ret;
    ret = compare_chr_send(s,
                           pkt->data,
                           pkt->size,
                           pkt->vnet_hdr_len,
                           false,
                           true);
    if (ret < 0) {
        error_report("colo send primary packet failed");
    }
    trace_colo_compare_main("packet same and release packet");
    packet_destroy_partial(pkt, NULL);
}

/*
 * The IP packets sent by primary and secondary
 * will be compared in here
 * TODO support ip fragment, Out-Of-Order
 * return:    0  means packet same
 *            > 0 || < 0 means packet different
 */
static int colo_compare_packet_payload(Packet *ppkt,
                                       Packet *spkt,
                                       uint16_t poffset,
                                       uint16_t soffset,
                                       uint16_t len)

{
    if (trace_event_get_state_backends(TRACE_COLO_COMPARE_IP_INFO)) {
        char pri_ip_src[20], pri_ip_dst[20], sec_ip_src[20], sec_ip_dst[20];

        strcpy(pri_ip_src, inet_ntoa(ppkt->ip->ip_src));
        strcpy(pri_ip_dst, inet_ntoa(ppkt->ip->ip_dst));
        strcpy(sec_ip_src, inet_ntoa(spkt->ip->ip_src));
        strcpy(sec_ip_dst, inet_ntoa(spkt->ip->ip_dst));

        trace_colo_compare_ip_info(ppkt->size, pri_ip_src,
                                   pri_ip_dst, spkt->size,
                                   sec_ip_src, sec_ip_dst);
    }

    return memcmp(ppkt->data + poffset, spkt->data + soffset, len);
}

/*
 * return true means that the payload is consist and
 * need to make the next comparison, false means do
 * the checkpoint
*/
static bool colo_mark_tcp_pkt(Packet *ppkt, Packet *spkt,
                              int8_t *mark, uint32_t max_ack)
{
    *mark = 0;

    if (ppkt->tcp_seq == spkt->tcp_seq && ppkt->seq_end == spkt->seq_end) {
        if (!colo_compare_packet_payload(ppkt, spkt,
                                        ppkt->header_size, spkt->header_size,
                                        ppkt->payload_size)) {
            *mark = COLO_COMPARE_FREE_SECONDARY | COLO_COMPARE_FREE_PRIMARY;
            return true;
        }
    }

    /* one part of secondary packet payload still need to be compared */
    if (!after(ppkt->seq_end, spkt->seq_end)) {
        if (!colo_compare_packet_payload(ppkt, spkt,
                                        ppkt->header_size + ppkt->offset,
                                        spkt->header_size + spkt->offset,
                                        ppkt->payload_size - ppkt->offset)) {
            if (!after(ppkt->tcp_ack, max_ack)) {
                *mark = COLO_COMPARE_FREE_PRIMARY;
                spkt->offset += ppkt->payload_size - ppkt->offset;
                return true;
            } else {
                /* secondary guest hasn't ack the data, don't send
                 * out this packet
                 */
                return false;
            }
        }
    } else {
        /* primary packet is longer than secondary packet, compare
         * the same part and mark the primary packet offset
         */
        if (!colo_compare_packet_payload(ppkt, spkt,
                                        ppkt->header_size + ppkt->offset,
                                        spkt->header_size + spkt->offset,
                                        spkt->payload_size - spkt->offset)) {
            *mark = COLO_COMPARE_FREE_SECONDARY;
            ppkt->offset += spkt->payload_size - spkt->offset;
            return true;
        }
    }

    return false;
}

static void colo_compare_tcp(CompareState *s, Connection *conn)
{
    Packet *ppkt = NULL, *spkt = NULL;
    int8_t mark;

    /*
     * If ppkt and spkt have the same payload, but ppkt's ACK
     * is greater than spkt's ACK, in this case we can not
     * send the ppkt because it will cause the secondary guest
     * to miss sending some data in the next. Therefore, we
     * record the maximum ACK in the current queue at both
     * primary side and secondary side. Only when the ack is
     * less than the smaller of the two maximum ack, then we
     * can ensure that the packet's payload is acknowledged by
     * primary and secondary.
    */
    uint32_t min_ack = conn->pack > conn->sack ? conn->sack : conn->pack;

pri:
    if (g_queue_is_empty(&conn->primary_list)) {
        return;
    }
    ppkt = g_queue_pop_head(&conn->primary_list);
sec:
    if (g_queue_is_empty(&conn->secondary_list)) {
        g_queue_push_head(&conn->primary_list, ppkt);
        return;
    }
    spkt = g_queue_pop_head(&conn->secondary_list);

    if (ppkt->tcp_seq == ppkt->seq_end) {
        colo_release_primary_pkt(s, ppkt);
        ppkt = NULL;
    }

    if (ppkt && conn->compare_seq && !after(ppkt->seq_end, conn->compare_seq)) {
        trace_colo_compare_main("pri: this packet has compared");
        colo_release_primary_pkt(s, ppkt);
        ppkt = NULL;
    }

    if (spkt->tcp_seq == spkt->seq_end) {
        packet_destroy(spkt, NULL);
        if (!ppkt) {
            goto pri;
        } else {
            goto sec;
        }
    } else {
        if (conn->compare_seq && !after(spkt->seq_end, conn->compare_seq)) {
            trace_colo_compare_main("sec: this packet has compared");
            packet_destroy(spkt, NULL);
            if (!ppkt) {
                goto pri;
            } else {
                goto sec;
            }
        }
        if (!ppkt) {
            g_queue_push_head(&conn->secondary_list, spkt);
            goto pri;
        }
    }

    if (colo_mark_tcp_pkt(ppkt, spkt, &mark, min_ack)) {
        trace_colo_compare_tcp_info("pri",
                                    ppkt->tcp_seq, ppkt->tcp_ack,
                                    ppkt->header_size, ppkt->payload_size,
                                    ppkt->offset, ppkt->flags);

        trace_colo_compare_tcp_info("sec",
                                    spkt->tcp_seq, spkt->tcp_ack,
                                    spkt->header_size, spkt->payload_size,
                                    spkt->offset, spkt->flags);

        if (mark == COLO_COMPARE_FREE_PRIMARY) {
            conn->compare_seq = ppkt->seq_end;
            colo_release_primary_pkt(s, ppkt);
            g_queue_push_head(&conn->secondary_list, spkt);
            goto pri;
        }
        if (mark == COLO_COMPARE_FREE_SECONDARY) {
            conn->compare_seq = spkt->seq_end;
            packet_destroy(spkt, NULL);
            goto sec;
        }
        if (mark == (COLO_COMPARE_FREE_PRIMARY | COLO_COMPARE_FREE_SECONDARY)) {
            conn->compare_seq = ppkt->seq_end;
            colo_release_primary_pkt(s, ppkt);
            packet_destroy(spkt, NULL);
            goto pri;
        }
    } else {
        g_queue_push_head(&conn->primary_list, ppkt);
        g_queue_push_head(&conn->secondary_list, spkt);

<<<<<<< HEAD
#ifdef DEBUG_COLO_PACKETS
        qemu_hexdump((char *)ppkt->data, stderr,
                     "colo-compare ppkt", ppkt->size);
        qemu_hexdump((char *)spkt->data, stderr,
                     "colo-compare spkt", spkt->size);
#endif
=======
        if (trace_event_get_state_backends(TRACE_COLO_COMPARE_MISCOMPARE)) {
            qemu_hexdump(stderr, "colo-compare ppkt",
                         ppkt->data, ppkt->size);
            qemu_hexdump(stderr, "colo-compare spkt",
                         spkt->data, spkt->size);
        }
>>>>>>> 8821e214

        colo_compare_inconsistency_notify(s);
    }
}


/*
 * Called from the compare thread on the primary
 * for compare udp packet
 */
static int colo_packet_compare_udp(Packet *spkt, Packet *ppkt)
{
    uint16_t network_header_length = ppkt->ip->ip_hl << 2;
    uint16_t offset = network_header_length + ETH_HLEN + ppkt->vnet_hdr_len;

    trace_colo_compare_main("compare udp");

    /*
     * Because of ppkt and spkt are both in the same connection,
     * The ppkt's src ip, dst ip, src port, dst port, ip_proto all are
     * same with spkt. In addition, IP header's Identification is a random
     * field, we can handle it in IP fragmentation function later.
     * COLO just concern the response net packet payload from primary guest
     * and secondary guest are same or not, So we ignored all IP header include
     * other field like TOS,TTL,IP Checksum. we only need to compare
     * the ip payload here.
     */
    if (ppkt->size != spkt->size) {
        trace_colo_compare_main("UDP: payload size of packets are different");
        return -1;
    }
    if (colo_compare_packet_payload(ppkt, spkt, offset, offset,
                                    ppkt->size - offset)) {
        trace_colo_compare_udp_miscompare("primary pkt size", ppkt->size);
        trace_colo_compare_udp_miscompare("Secondary pkt size", spkt->size);
<<<<<<< HEAD
#ifdef DEBUG_COLO_PACKETS
        qemu_hexdump((char *)ppkt->data, stderr, "colo-compare pri pkt",
                     ppkt->size);
        qemu_hexdump((char *)spkt->data, stderr, "colo-compare sec pkt",
                     spkt->size);
#endif
=======
        if (trace_event_get_state_backends(TRACE_COLO_COMPARE_MISCOMPARE)) {
            qemu_hexdump(stderr, "colo-compare pri pkt",
                         ppkt->data, ppkt->size);
            qemu_hexdump(stderr, "colo-compare sec pkt",
                         spkt->data, spkt->size);
        }
>>>>>>> 8821e214
        return -1;
    } else {
        return 0;
    }
}

/*
 * Called from the compare thread on the primary
 * for compare icmp packet
 */
static int colo_packet_compare_icmp(Packet *spkt, Packet *ppkt)
{
    uint16_t network_header_length = ppkt->ip->ip_hl << 2;
    uint16_t offset = network_header_length + ETH_HLEN + ppkt->vnet_hdr_len;

    trace_colo_compare_main("compare icmp");

    /*
     * Because of ppkt and spkt are both in the same connection,
     * The ppkt's src ip, dst ip, src port, dst port, ip_proto all are
     * same with spkt. In addition, IP header's Identification is a random
     * field, we can handle it in IP fragmentation function later.
     * COLO just concern the response net packet payload from primary guest
     * and secondary guest are same or not, So we ignored all IP header include
     * other field like TOS,TTL,IP Checksum. we only need to compare
     * the ip payload here.
     */
    if (ppkt->size != spkt->size) {
        trace_colo_compare_main("ICMP: payload size of packets are different");
        return -1;
    }
    if (colo_compare_packet_payload(ppkt, spkt, offset, offset,
                                    ppkt->size - offset)) {
        trace_colo_compare_icmp_miscompare("primary pkt size",
                                           ppkt->size);
        trace_colo_compare_icmp_miscompare("Secondary pkt size",
                                           spkt->size);
<<<<<<< HEAD
#ifdef DEBUG_COLO_PACKETS
        qemu_hexdump((char *)ppkt->data, stderr, "colo-compare pri pkt",
                     ppkt->size);
        qemu_hexdump((char *)spkt->data, stderr, "colo-compare sec pkt",
                     spkt->size);
#endif
=======
        if (trace_event_get_state_backends(TRACE_COLO_COMPARE_MISCOMPARE)) {
            qemu_hexdump(stderr, "colo-compare pri pkt",
                         ppkt->data, ppkt->size);
            qemu_hexdump(stderr, "colo-compare sec pkt",
                         spkt->data, spkt->size);
        }
>>>>>>> 8821e214
        return -1;
    } else {
        return 0;
    }
}

/*
 * Called from the compare thread on the primary
 * for compare other packet
 */
static int colo_packet_compare_other(Packet *spkt, Packet *ppkt)
{
    uint16_t offset = ppkt->vnet_hdr_len;

    trace_colo_compare_main("compare other");
    if (trace_event_get_state_backends(TRACE_COLO_COMPARE_IP_INFO)) {
        char pri_ip_src[20], pri_ip_dst[20], sec_ip_src[20], sec_ip_dst[20];

        strcpy(pri_ip_src, inet_ntoa(ppkt->ip->ip_src));
        strcpy(pri_ip_dst, inet_ntoa(ppkt->ip->ip_dst));
        strcpy(sec_ip_src, inet_ntoa(spkt->ip->ip_src));
        strcpy(sec_ip_dst, inet_ntoa(spkt->ip->ip_dst));

        trace_colo_compare_ip_info(ppkt->size, pri_ip_src,
                                   pri_ip_dst, spkt->size,
                                   sec_ip_src, sec_ip_dst);
    }

    if (ppkt->size != spkt->size) {
        trace_colo_compare_main("Other: payload size of packets are different");
        return -1;
    }
    return colo_compare_packet_payload(ppkt, spkt, offset, offset,
                                       ppkt->size - offset);
}

static int colo_old_packet_check_one(Packet *pkt, int64_t *check_time)
{
    int64_t now = qemu_clock_get_ms(QEMU_CLOCK_HOST);

    if ((now - pkt->creation_ms) > (*check_time)) {
        trace_colo_old_packet_check_found(pkt->creation_ms);
        return 0;
    } else {
        return 1;
    }
}

void colo_compare_register_notifier(Notifier *notify)
{
    notifier_list_add(&colo_compare_notifiers, notify);
}

void colo_compare_unregister_notifier(Notifier *notify)
{
    notifier_remove(notify);
}

static int colo_old_packet_check_one_conn(Connection *conn,
                                          CompareState *s)
{
    GList *result = NULL;

    result = g_queue_find_custom(&conn->primary_list,
                                 &s->compare_timeout,
                                 (GCompareFunc)colo_old_packet_check_one);

    if (result) {
        /* Do checkpoint will flush old packet */
        colo_compare_inconsistency_notify(s);
        return 0;
    }

    return 1;
}

/*
 * Look for old packets that the secondary hasn't matched,
 * if we have some then we have to checkpoint to wake
 * the secondary up.
 */
static void colo_old_packet_check(void *opaque)
{
    CompareState *s = opaque;

    /*
     * If we find one old packet, stop finding job and notify
     * COLO frame do checkpoint.
     */
    g_queue_find_custom(&s->conn_list, s,
                        (GCompareFunc)colo_old_packet_check_one_conn);
}

static void colo_compare_packet(CompareState *s, Connection *conn,
                                int (*HandlePacket)(Packet *spkt,
                                Packet *ppkt))
{
    Packet *pkt = NULL;
    GList *result = NULL;

    while (!g_queue_is_empty(&conn->primary_list) &&
           !g_queue_is_empty(&conn->secondary_list)) {
        pkt = g_queue_pop_head(&conn->primary_list);
        result = g_queue_find_custom(&conn->secondary_list,
                 pkt, (GCompareFunc)HandlePacket);

        if (result) {
            colo_release_primary_pkt(s, pkt);
            g_queue_remove(&conn->secondary_list, result->data);
        } else {
            /*
             * If one packet arrive late, the secondary_list or
             * primary_list will be empty, so we can't compare it
             * until next comparison. If the packets in the list are
             * timeout, it will trigger a checkpoint request.
             */
            trace_colo_compare_main("packet different");
            g_queue_push_head(&conn->primary_list, pkt);

            colo_compare_inconsistency_notify(s);
            break;
        }
    }
}

/*
 * Called from the compare thread on the primary
 * for compare packet with secondary list of the
 * specified connection when a new packet was
 * queued to it.
 */
static void colo_compare_connection(void *opaque, void *user_data)
{
    CompareState *s = user_data;
    Connection *conn = opaque;

    switch (conn->ip_proto) {
    case IPPROTO_TCP:
        colo_compare_tcp(s, conn);
        break;
    case IPPROTO_UDP:
        colo_compare_packet(s, conn, colo_packet_compare_udp);
        break;
    case IPPROTO_ICMP:
        colo_compare_packet(s, conn, colo_packet_compare_icmp);
        break;
    default:
        colo_compare_packet(s, conn, colo_packet_compare_other);
        break;
    }
}

static void coroutine_fn _compare_chr_send(void *opaque)
{
    SendCo *sendco = opaque;
    CompareState *s = sendco->s;
    int ret = 0;

    while (!g_queue_is_empty(&sendco->send_list)) {
        SendEntry *entry = g_queue_pop_tail(&sendco->send_list);
        uint32_t len = htonl(entry->size);

        ret = qemu_chr_fe_write_all(sendco->chr, (uint8_t *)&len, sizeof(len));

        if (ret != sizeof(len)) {
            g_free(entry->buf);
            g_slice_free(SendEntry, entry);
            goto err;
        }

        if (!sendco->notify_remote_frame && s->vnet_hdr) {
            /*
             * We send vnet header len make other module(like filter-redirector)
             * know how to parse net packet correctly.
             */
            len = htonl(entry->vnet_hdr_len);

            ret = qemu_chr_fe_write_all(sendco->chr,
                                        (uint8_t *)&len,
                                        sizeof(len));

            if (ret != sizeof(len)) {
                g_free(entry->buf);
                g_slice_free(SendEntry, entry);
                goto err;
            }
        }

        ret = qemu_chr_fe_write_all(sendco->chr,
                                    (uint8_t *)entry->buf,
                                    entry->size);

        if (ret != entry->size) {
            g_free(entry->buf);
            g_slice_free(SendEntry, entry);
            goto err;
        }

        g_free(entry->buf);
        g_slice_free(SendEntry, entry);
    }

    sendco->ret = 0;
    goto out;

err:
    while (!g_queue_is_empty(&sendco->send_list)) {
        SendEntry *entry = g_queue_pop_tail(&sendco->send_list);
        g_free(entry->buf);
        g_slice_free(SendEntry, entry);
    }
    sendco->ret = ret < 0 ? ret : -EIO;
out:
    sendco->co = NULL;
    sendco->done = true;
    aio_wait_kick();
}

static int compare_chr_send(CompareState *s,
                            uint8_t *buf,
                            uint32_t size,
                            uint32_t vnet_hdr_len,
                            bool notify_remote_frame,
                            bool zero_copy)
{
    SendCo *sendco;
    SendEntry *entry;

    if (notify_remote_frame) {
        sendco = &s->notify_sendco;
    } else {
        sendco = &s->out_sendco;
    }

    if (!size) {
        return 0;
    }

    entry = g_slice_new(SendEntry);
    entry->size = size;
    entry->vnet_hdr_len = vnet_hdr_len;
    if (zero_copy) {
        entry->buf = buf;
    } else {
        entry->buf = g_malloc(size);
        memcpy(entry->buf, buf, size);
    }
    g_queue_push_head(&sendco->send_list, entry);

    if (sendco->done) {
        sendco->co = qemu_coroutine_create(_compare_chr_send, sendco);
        sendco->done = false;
        qemu_coroutine_enter(sendco->co);
        if (sendco->done) {
            /* report early errors */
            return sendco->ret;
        }
    }

    /* assume success */
    return 0;
}

static int compare_chr_can_read(void *opaque)
{
    return COMPARE_READ_LEN_MAX;
}

/*
 * Called from the main thread on the primary for packets
 * arriving over the socket from the primary.
 */
static void compare_pri_chr_in(void *opaque, const uint8_t *buf, int size)
{
    CompareState *s = COLO_COMPARE(opaque);
    int ret;

    ret = net_fill_rstate(&s->pri_rs, buf, size);
    if (ret == -1) {
        qemu_chr_fe_set_handlers(&s->chr_pri_in, NULL, NULL, NULL, NULL,
                                 NULL, NULL, true);
        error_report("colo-compare primary_in error");
    }
}

/*
 * Called from the main thread on the primary for packets
 * arriving over the socket from the secondary.
 */
static void compare_sec_chr_in(void *opaque, const uint8_t *buf, int size)
{
    CompareState *s = COLO_COMPARE(opaque);
    int ret;

    ret = net_fill_rstate(&s->sec_rs, buf, size);
    if (ret == -1) {
        qemu_chr_fe_set_handlers(&s->chr_sec_in, NULL, NULL, NULL, NULL,
                                 NULL, NULL, true);
        error_report("colo-compare secondary_in error");
    }
}

static void compare_notify_chr(void *opaque, const uint8_t *buf, int size)
{
    CompareState *s = COLO_COMPARE(opaque);
    int ret;

    ret = net_fill_rstate(&s->notify_rs, buf, size);
    if (ret == -1) {
        qemu_chr_fe_set_handlers(&s->chr_notify_dev, NULL, NULL, NULL, NULL,
                                 NULL, NULL, true);
        error_report("colo-compare notify_dev error");
    }
}

/*
 * Check old packet regularly so it can watch for any packets
 * that the secondary hasn't produced equivalents of.
 */
static void check_old_packet_regular(void *opaque)
{
    CompareState *s = opaque;

    /* if have old packet we will notify checkpoint */
    colo_old_packet_check(s);
    timer_mod(s->packet_check_timer, qemu_clock_get_ms(QEMU_CLOCK_VIRTUAL) +
              s->expired_scan_cycle);
}

/* Public API, Used for COLO frame to notify compare event */
void colo_notify_compares_event(void *opaque, int event, Error **errp)
{
    CompareState *s;
    qemu_mutex_lock(&colo_compare_mutex);

    if (!colo_compare_active) {
        qemu_mutex_unlock(&colo_compare_mutex);
        return;
    }

    qemu_mutex_lock(&event_mtx);
    QTAILQ_FOREACH(s, &net_compares, next) {
        s->event = event;
        qemu_bh_schedule(s->event_bh);
        event_unhandled_count++;
    }
    /* Wait all compare threads to finish handling this event */
    while (event_unhandled_count > 0) {
        qemu_cond_wait(&event_complete_cond, &event_mtx);
    }

    qemu_mutex_unlock(&event_mtx);
    qemu_mutex_unlock(&colo_compare_mutex);
}

static void colo_compare_timer_init(CompareState *s)
{
    AioContext *ctx = iothread_get_aio_context(s->iothread);

    s->packet_check_timer = aio_timer_new(ctx, QEMU_CLOCK_VIRTUAL,
                                SCALE_MS, check_old_packet_regular,
                                s);
    timer_mod(s->packet_check_timer, qemu_clock_get_ms(QEMU_CLOCK_VIRTUAL) +
              s->expired_scan_cycle);
}

static void colo_compare_timer_del(CompareState *s)
{
    if (s->packet_check_timer) {
        timer_del(s->packet_check_timer);
        timer_free(s->packet_check_timer);
        s->packet_check_timer = NULL;
    }
 }

static void colo_flush_packets(void *opaque, void *user_data);

static void colo_compare_handle_event(void *opaque)
{
    CompareState *s = opaque;

    switch (s->event) {
    case COLO_EVENT_CHECKPOINT:
        g_queue_foreach(&s->conn_list, colo_flush_packets, s);
        break;
    case COLO_EVENT_FAILOVER:
        break;
    default:
        break;
    }

    qemu_mutex_lock(&event_mtx);
    assert(event_unhandled_count > 0);
    event_unhandled_count--;
    qemu_cond_broadcast(&event_complete_cond);
    qemu_mutex_unlock(&event_mtx);
}

static void colo_compare_iothread(CompareState *s)
{
    AioContext *ctx = iothread_get_aio_context(s->iothread);
    object_ref(OBJECT(s->iothread));
    s->worker_context = iothread_get_g_main_context(s->iothread);

    qemu_chr_fe_set_handlers(&s->chr_pri_in, compare_chr_can_read,
                             compare_pri_chr_in, NULL, NULL,
                             s, s->worker_context, true);
    qemu_chr_fe_set_handlers(&s->chr_sec_in, compare_chr_can_read,
                             compare_sec_chr_in, NULL, NULL,
                             s, s->worker_context, true);
    if (s->notify_dev) {
        qemu_chr_fe_set_handlers(&s->chr_notify_dev, compare_chr_can_read,
                                 compare_notify_chr, NULL, NULL,
                                 s, s->worker_context, true);
    }

    colo_compare_timer_init(s);
    s->event_bh = aio_bh_new(ctx, colo_compare_handle_event, s);
}

static char *compare_get_pri_indev(Object *obj, Error **errp)
{
    CompareState *s = COLO_COMPARE(obj);

    return g_strdup(s->pri_indev);
}

static void compare_set_pri_indev(Object *obj, const char *value, Error **errp)
{
    CompareState *s = COLO_COMPARE(obj);

    g_free(s->pri_indev);
    s->pri_indev = g_strdup(value);
}

static char *compare_get_sec_indev(Object *obj, Error **errp)
{
    CompareState *s = COLO_COMPARE(obj);

    return g_strdup(s->sec_indev);
}

static void compare_set_sec_indev(Object *obj, const char *value, Error **errp)
{
    CompareState *s = COLO_COMPARE(obj);

    g_free(s->sec_indev);
    s->sec_indev = g_strdup(value);
}

static char *compare_get_outdev(Object *obj, Error **errp)
{
    CompareState *s = COLO_COMPARE(obj);

    return g_strdup(s->outdev);
}

static void compare_set_outdev(Object *obj, const char *value, Error **errp)
{
    CompareState *s = COLO_COMPARE(obj);

    g_free(s->outdev);
    s->outdev = g_strdup(value);
}

static bool compare_get_vnet_hdr(Object *obj, Error **errp)
{
    CompareState *s = COLO_COMPARE(obj);

    return s->vnet_hdr;
}

static void compare_set_vnet_hdr(Object *obj,
                                 bool value,
                                 Error **errp)
{
    CompareState *s = COLO_COMPARE(obj);

    s->vnet_hdr = value;
}

static char *compare_get_notify_dev(Object *obj, Error **errp)
{
    CompareState *s = COLO_COMPARE(obj);

    return g_strdup(s->notify_dev);
}

static void compare_set_notify_dev(Object *obj, const char *value, Error **errp)
{
    CompareState *s = COLO_COMPARE(obj);

    g_free(s->notify_dev);
    s->notify_dev = g_strdup(value);
}

static void compare_get_timeout(Object *obj, Visitor *v,
                                const char *name, void *opaque,
                                Error **errp)
{
    CompareState *s = COLO_COMPARE(obj);
    uint32_t value = s->compare_timeout;

    visit_type_uint32(v, name, &value, errp);
}

static void compare_set_timeout(Object *obj, Visitor *v,
                                const char *name, void *opaque,
                                Error **errp)
{
    CompareState *s = COLO_COMPARE(obj);
    uint32_t value;

    if (!visit_type_uint32(v, name, &value, errp)) {
        return;
    }
    if (!value) {
        error_setg(errp, "Property '%s.%s' requires a positive value",
                   object_get_typename(obj), name);
        return;
    }
    s->compare_timeout = value;
}

static void compare_get_expired_scan_cycle(Object *obj, Visitor *v,
                                           const char *name, void *opaque,
                                           Error **errp)
{
    CompareState *s = COLO_COMPARE(obj);
    uint32_t value = s->expired_scan_cycle;

    visit_type_uint32(v, name, &value, errp);
}

static void compare_set_expired_scan_cycle(Object *obj, Visitor *v,
                                           const char *name, void *opaque,
                                           Error **errp)
{
    CompareState *s = COLO_COMPARE(obj);
    uint32_t value;

    if (!visit_type_uint32(v, name, &value, errp)) {
        return;
    }
    if (!value) {
        error_setg(errp, "Property '%s.%s' requires a positive value",
                   object_get_typename(obj), name);
        return;
    }
    s->expired_scan_cycle = value;
}

static void get_max_queue_size(Object *obj, Visitor *v,
                               const char *name, void *opaque,
                               Error **errp)
{
    uint32_t value = max_queue_size;

    visit_type_uint32(v, name, &value, errp);
}

static void set_max_queue_size(Object *obj, Visitor *v,
                               const char *name, void *opaque,
                               Error **errp)
{
    Error *local_err = NULL;
    uint32_t value;

    visit_type_uint32(v, name, &value, &local_err);
    if (local_err) {
        goto out;
    }
    if (!value) {
        error_setg(&local_err, "Property '%s.%s' requires a positive value",
                   object_get_typename(obj), name);
        goto out;
    }
    max_queue_size = value;

out:
    error_propagate(errp, local_err);
}

static void compare_pri_rs_finalize(SocketReadState *pri_rs)
{
    CompareState *s = container_of(pri_rs, CompareState, pri_rs);
    Connection *conn = NULL;

    if (packet_enqueue(s, PRIMARY_IN, &conn)) {
        trace_colo_compare_main("primary: unsupported packet in");
        compare_chr_send(s,
                         pri_rs->buf,
                         pri_rs->packet_len,
                         pri_rs->vnet_hdr_len,
                         false,
                         false);
    } else {
        /* compare packet in the specified connection */
        colo_compare_connection(conn, s);
    }
}

static void compare_sec_rs_finalize(SocketReadState *sec_rs)
{
    CompareState *s = container_of(sec_rs, CompareState, sec_rs);
    Connection *conn = NULL;

    if (packet_enqueue(s, SECONDARY_IN, &conn)) {
        trace_colo_compare_main("secondary: unsupported packet in");
    } else {
        /* compare packet in the specified connection */
        colo_compare_connection(conn, s);
    }
}

static void compare_notify_rs_finalize(SocketReadState *notify_rs)
{
    CompareState *s = container_of(notify_rs, CompareState, notify_rs);

    const char msg[] = "COLO_COMPARE_GET_XEN_INIT";
    int ret;

    if (packet_matches_str("COLO_USERSPACE_PROXY_INIT",
                           notify_rs->buf,
                           notify_rs->packet_len)) {
        ret = compare_chr_send(s, (uint8_t *)msg, strlen(msg), 0, true, false);
        if (ret < 0) {
            error_report("Notify Xen COLO-frame INIT failed");
        }
    } else if (packet_matches_str("COLO_CHECKPOINT",
                                  notify_rs->buf,
                                  notify_rs->packet_len)) {
        /* colo-compare do checkpoint, flush pri packet and remove sec packet */
        g_queue_foreach(&s->conn_list, colo_flush_packets, s);
    } else {
        error_report("COLO compare got unsupported instruction");
    }
}

/*
 * Return 0 is success.
 * Return 1 is failed.
 */
static int find_and_check_chardev(Chardev **chr,
                                  char *chr_name,
                                  Error **errp)
{
    *chr = qemu_chr_find(chr_name);
    if (*chr == NULL) {
        error_setg(errp, "Device '%s' not found",
                   chr_name);
        return 1;
    }

    if (!qemu_chr_has_feature(*chr, QEMU_CHAR_FEATURE_RECONNECTABLE)) {
        error_setg(errp, "chardev \"%s\" is not reconnectable",
                   chr_name);
        return 1;
    }

    if (!qemu_chr_has_feature(*chr, QEMU_CHAR_FEATURE_GCONTEXT)) {
        error_setg(errp, "chardev \"%s\" cannot switch context",
                   chr_name);
        return 1;
    }

    return 0;
}

/*
 * Called from the main thread on the primary
 * to setup colo-compare.
 */
static void colo_compare_complete(UserCreatable *uc, Error **errp)
{
    CompareState *s = COLO_COMPARE(uc);
    Chardev *chr;

    if (!s->pri_indev || !s->sec_indev || !s->outdev || !s->iothread) {
        error_setg(errp, "colo compare needs 'primary_in' ,"
                   "'secondary_in','outdev','iothread' property set");
        return;
    } else if (!strcmp(s->pri_indev, s->outdev) ||
               !strcmp(s->sec_indev, s->outdev) ||
               !strcmp(s->pri_indev, s->sec_indev)) {
        error_setg(errp, "'indev' and 'outdev' could not be same "
                   "for compare module");
        return;
    }

    if (!s->compare_timeout) {
        /* Set default value to 3000 MS */
        s->compare_timeout = DEFAULT_TIME_OUT_MS;
    }

    if (!s->expired_scan_cycle) {
        /* Set default value to 3000 MS */
        s->expired_scan_cycle = REGULAR_PACKET_CHECK_MS;
    }

    if (!max_queue_size) {
        /* Set default queue size to 1024 */
        max_queue_size = MAX_QUEUE_SIZE;
    }

    if (find_and_check_chardev(&chr, s->pri_indev, errp) ||
        !qemu_chr_fe_init(&s->chr_pri_in, chr, errp)) {
        return;
    }

    if (find_and_check_chardev(&chr, s->sec_indev, errp) ||
        !qemu_chr_fe_init(&s->chr_sec_in, chr, errp)) {
        return;
    }

    if (find_and_check_chardev(&chr, s->outdev, errp) ||
        !qemu_chr_fe_init(&s->chr_out, chr, errp)) {
        return;
    }

    net_socket_rs_init(&s->pri_rs, compare_pri_rs_finalize, s->vnet_hdr);
    net_socket_rs_init(&s->sec_rs, compare_sec_rs_finalize, s->vnet_hdr);

    /* Try to enable remote notify chardev, currently just for Xen COLO */
    if (s->notify_dev) {
        if (find_and_check_chardev(&chr, s->notify_dev, errp) ||
            !qemu_chr_fe_init(&s->chr_notify_dev, chr, errp)) {
            return;
        }

        net_socket_rs_init(&s->notify_rs, compare_notify_rs_finalize,
                           s->vnet_hdr);
    }

    s->out_sendco.s = s;
    s->out_sendco.chr = &s->chr_out;
    s->out_sendco.notify_remote_frame = false;
    s->out_sendco.done = true;
    g_queue_init(&s->out_sendco.send_list);

    if (s->notify_dev) {
        s->notify_sendco.s = s;
        s->notify_sendco.chr = &s->chr_notify_dev;
        s->notify_sendco.notify_remote_frame = true;
        s->notify_sendco.done = true;
        g_queue_init(&s->notify_sendco.send_list);
    }

    g_queue_init(&s->conn_list);

    s->connection_track_table = g_hash_table_new_full(connection_key_hash,
                                                      connection_key_equal,
                                                      g_free,
                                                      connection_destroy);

    colo_compare_iothread(s);

    qemu_mutex_lock(&colo_compare_mutex);
    if (!colo_compare_active) {
        qemu_mutex_init(&event_mtx);
        qemu_cond_init(&event_complete_cond);
        colo_compare_active = true;
    }
    QTAILQ_INSERT_TAIL(&net_compares, s, next);
    qemu_mutex_unlock(&colo_compare_mutex);

    return;
}

static void colo_flush_packets(void *opaque, void *user_data)
{
    CompareState *s = user_data;
    Connection *conn = opaque;
    Packet *pkt = NULL;

    while (!g_queue_is_empty(&conn->primary_list)) {
        pkt = g_queue_pop_head(&conn->primary_list);
        compare_chr_send(s,
                         pkt->data,
                         pkt->size,
                         pkt->vnet_hdr_len,
                         false,
                         true);
        packet_destroy_partial(pkt, NULL);
    }
    while (!g_queue_is_empty(&conn->secondary_list)) {
        pkt = g_queue_pop_head(&conn->secondary_list);
        packet_destroy(pkt, NULL);
    }
}

static void colo_compare_class_init(ObjectClass *oc, void *data)
{
    UserCreatableClass *ucc = USER_CREATABLE_CLASS(oc);

    ucc->complete = colo_compare_complete;
}

static void colo_compare_init(Object *obj)
{
    CompareState *s = COLO_COMPARE(obj);

    object_property_add_str(obj, "primary_in",
                            compare_get_pri_indev, compare_set_pri_indev);
    object_property_add_str(obj, "secondary_in",
                            compare_get_sec_indev, compare_set_sec_indev);
    object_property_add_str(obj, "outdev",
                            compare_get_outdev, compare_set_outdev);
    object_property_add_link(obj, "iothread", TYPE_IOTHREAD,
                            (Object **)&s->iothread,
                            object_property_allow_set_link,
                            OBJ_PROP_LINK_STRONG);
    /* This parameter just for Xen COLO */
    object_property_add_str(obj, "notify_dev",
                            compare_get_notify_dev, compare_set_notify_dev);

    object_property_add(obj, "compare_timeout", "uint32",
                        compare_get_timeout,
                        compare_set_timeout, NULL, NULL);

    object_property_add(obj, "expired_scan_cycle", "uint32",
                        compare_get_expired_scan_cycle,
                        compare_set_expired_scan_cycle, NULL, NULL);

    object_property_add(obj, "max_queue_size", "uint32",
                        get_max_queue_size,
                        set_max_queue_size, NULL, NULL);

    s->vnet_hdr = false;
    object_property_add_bool(obj, "vnet_hdr_support", compare_get_vnet_hdr,
                             compare_set_vnet_hdr);
}

static void colo_compare_finalize(Object *obj)
{
    CompareState *s = COLO_COMPARE(obj);
    CompareState *tmp = NULL;

    qemu_mutex_lock(&colo_compare_mutex);
    QTAILQ_FOREACH(tmp, &net_compares, next) {
        if (tmp == s) {
            QTAILQ_REMOVE(&net_compares, s, next);
            break;
        }
    }
    if (QTAILQ_EMPTY(&net_compares)) {
        colo_compare_active = false;
        qemu_mutex_destroy(&event_mtx);
        qemu_cond_destroy(&event_complete_cond);
    }
    qemu_mutex_unlock(&colo_compare_mutex);

    qemu_chr_fe_deinit(&s->chr_pri_in, false);
    qemu_chr_fe_deinit(&s->chr_sec_in, false);
    qemu_chr_fe_deinit(&s->chr_out, false);
    if (s->notify_dev) {
        qemu_chr_fe_deinit(&s->chr_notify_dev, false);
    }

    colo_compare_timer_del(s);

    qemu_bh_delete(s->event_bh);

    AioContext *ctx = iothread_get_aio_context(s->iothread);
    aio_context_acquire(ctx);
    AIO_WAIT_WHILE(ctx, !s->out_sendco.done);
    if (s->notify_dev) {
        AIO_WAIT_WHILE(ctx, !s->notify_sendco.done);
    }
    aio_context_release(ctx);

    /* Release all unhandled packets after compare thead exited */
    g_queue_foreach(&s->conn_list, colo_flush_packets, s);
    AIO_WAIT_WHILE(NULL, !s->out_sendco.done);

    g_queue_clear(&s->conn_list);
    g_queue_clear(&s->out_sendco.send_list);
    if (s->notify_dev) {
        g_queue_clear(&s->notify_sendco.send_list);
    }

    if (s->connection_track_table) {
        g_hash_table_destroy(s->connection_track_table);
    }

    object_unref(OBJECT(s->iothread));

    g_free(s->pri_indev);
    g_free(s->sec_indev);
    g_free(s->outdev);
    g_free(s->notify_dev);
}

static void __attribute__((__constructor__)) colo_compare_init_globals(void)
{
    colo_compare_active = false;
    qemu_mutex_init(&colo_compare_mutex);
}

static const TypeInfo colo_compare_info = {
    .name = TYPE_COLO_COMPARE,
    .parent = TYPE_OBJECT,
    .instance_size = sizeof(CompareState),
    .instance_init = colo_compare_init,
    .instance_finalize = colo_compare_finalize,
    .class_size = sizeof(CompareClass),
    .class_init = colo_compare_class_init,
    .interfaces = (InterfaceInfo[]) {
        { TYPE_USER_CREATABLE },
        { }
    }
};

static void register_types(void)
{
    type_register_static(&colo_compare_info);
}

type_init(register_types);<|MERGE_RESOLUTION|>--- conflicted
+++ resolved
@@ -496,21 +496,10 @@
         g_queue_push_head(&conn->primary_list, ppkt);
         g_queue_push_head(&conn->secondary_list, spkt);
 
-<<<<<<< HEAD
 #ifdef DEBUG_COLO_PACKETS
-        qemu_hexdump((char *)ppkt->data, stderr,
-                     "colo-compare ppkt", ppkt->size);
-        qemu_hexdump((char *)spkt->data, stderr,
-                     "colo-compare spkt", spkt->size);
+        qemu_hexdump(stderr, "colo-compare ppkt", ppkt->data, ppkt->size);
+        qemu_hexdump(stderr, "colo-compare spkt", spkt->data, spkt->size);
 #endif
-=======
-        if (trace_event_get_state_backends(TRACE_COLO_COMPARE_MISCOMPARE)) {
-            qemu_hexdump(stderr, "colo-compare ppkt",
-                         ppkt->data, ppkt->size);
-            qemu_hexdump(stderr, "colo-compare spkt",
-                         spkt->data, spkt->size);
-        }
->>>>>>> 8821e214
 
         colo_compare_inconsistency_notify(s);
     }
@@ -546,21 +535,10 @@
                                     ppkt->size - offset)) {
         trace_colo_compare_udp_miscompare("primary pkt size", ppkt->size);
         trace_colo_compare_udp_miscompare("Secondary pkt size", spkt->size);
-<<<<<<< HEAD
 #ifdef DEBUG_COLO_PACKETS
-        qemu_hexdump((char *)ppkt->data, stderr, "colo-compare pri pkt",
-                     ppkt->size);
-        qemu_hexdump((char *)spkt->data, stderr, "colo-compare sec pkt",
-                     spkt->size);
+        qemu_hexdump(stderr, "colo-compare pri pkt", ppkt->data, ppkt->size);
+        qemu_hexdump(stderr, "colo-compare sec pkt", spkt->data, spkt->size);
 #endif
-=======
-        if (trace_event_get_state_backends(TRACE_COLO_COMPARE_MISCOMPARE)) {
-            qemu_hexdump(stderr, "colo-compare pri pkt",
-                         ppkt->data, ppkt->size);
-            qemu_hexdump(stderr, "colo-compare sec pkt",
-                         spkt->data, spkt->size);
-        }
->>>>>>> 8821e214
         return -1;
     } else {
         return 0;
@@ -598,21 +576,10 @@
                                            ppkt->size);
         trace_colo_compare_icmp_miscompare("Secondary pkt size",
                                            spkt->size);
-<<<<<<< HEAD
 #ifdef DEBUG_COLO_PACKETS
-        qemu_hexdump((char *)ppkt->data, stderr, "colo-compare pri pkt",
-                     ppkt->size);
-        qemu_hexdump((char *)spkt->data, stderr, "colo-compare sec pkt",
-                     spkt->size);
+        qemu_hexdump(stderr, "colo-compare pri pkt", ppkt->data, ppkt->size);
+        qemu_hexdump(stderr, "colo-compare sec pkt", spkt->data, spkt->size);
 #endif
-=======
-        if (trace_event_get_state_backends(TRACE_COLO_COMPARE_MISCOMPARE)) {
-            qemu_hexdump(stderr, "colo-compare pri pkt",
-                         ppkt->data, ppkt->size);
-            qemu_hexdump(stderr, "colo-compare sec pkt",
-                         spkt->data, spkt->size);
-        }
->>>>>>> 8821e214
         return -1;
     } else {
         return 0;
